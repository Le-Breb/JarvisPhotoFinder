--- conflicted
+++ resolved
@@ -10,11 +10,8 @@
 import json
 import graph_utils
 import similarity_graph_utils
-<<<<<<< HEAD
 import context_graph_utils
-=======
 import threading
->>>>>>> 2792ac15
 
 app = Flask(__name__)
 CORS(app)
